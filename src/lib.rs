--- conflicted
+++ resolved
@@ -133,14 +133,6 @@
 ///
 /// Supports macro and weighted averages
 /// ```
-<<<<<<< HEAD
-/// use parsnip::{precision, Average};
-///
-/// let actual = vec![0, 1, 2, 0, 1, 2];
-/// let pred = vec![0, 2, 1, 0, 0, 1];
-///
-/// assert_eq!(precision(&pred, &actual, Average::Macro), 0.22222222);
-=======
 /// # extern crate parsnip;
 /// #[macro_use] extern crate approx; // for approximate equality check
 /// use parsnip::precision;
@@ -148,8 +140,7 @@
 /// let actual = vec![0, 1, 2, 0, 1, 2];
 /// let pred = vec![0, 2, 1, 0, 0, 1];
 /// 
-/// assert_ulps_eq!(precision(&pred, &actual, Some("macro".to_string())), 0.22222222);
->>>>>>> f429a1a7
+/// assert_ulps_eq!(precision(&pred, &actual, Average::Macro), 0.22222222);
 /// ```
 pub fn precision<T>(pred: &[T], actual: &[T], average: Average) -> f32
 where
@@ -219,14 +210,6 @@
 ///
 /// Supports macro and weighted averages
 /// ```
-<<<<<<< HEAD
-/// use parsnip::{recall, Average};
-///
-/// let actual = vec![0, 1, 2, 0, 1, 2];
-/// let pred = vec![0, 2, 1, 0, 0, 1];
-///
-/// assert_eq!(recall(&pred, &actual, Average::Macro), 0.333333334);
-=======
 /// # extern crate parsnip;
 /// #[macro_use] extern crate approx; // for approximate equality check
 /// use parsnip::recall;
@@ -234,8 +217,7 @@
 /// let actual = vec![0, 1, 2, 0, 1, 2];
 /// let pred = vec![0, 2, 1, 0, 0, 1];
 /// 
-/// assert_ulps_eq!(recall(&pred, &actual, Some("macro".to_string())), 0.333333333);
->>>>>>> f429a1a7
+/// assert_ulps_eq!(recall(&pred, &actual, Average::Macro), 0.333333333);
 /// ```
 pub fn recall<T>(pred: &[T], actual: &[T], average: Average) -> f32
 where
@@ -274,15 +256,6 @@
 ///
 /// Supports macro and weighted averages
 /// ```
-<<<<<<< HEAD
-/// use parsnip::{f1_score, Average};
-///
-/// let actual = vec![0, 1, 2, 0, 1, 2];
-/// let pred = vec![0, 2, 1, 0, 0, 1];
-///
-/// assert_eq!(f1_score(&pred, &actual, Average::Macro), 0.26666665);
-/// assert_eq!(f1_score(&pred, &actual, Average::Weighted), 0.26666668);
-=======
 /// # extern crate parsnip;
 /// #[macro_use] extern crate approx; // for approximate equality check
 /// use parsnip::f1_score;
@@ -290,9 +263,8 @@
 /// let actual = vec![0, 1, 2, 0, 1, 2];
 /// let pred = vec![0, 2, 1, 0, 0, 1];
 /// 
-/// assert_ulps_eq!(f1_score(&pred, &actual, Some("macro".to_string())), 0.26666666);
-/// assert_ulps_eq!(f1_score(&pred, &actual, Some("weighted".to_string())), 0.26666666);
->>>>>>> f429a1a7
+/// assert_ulps_eq!(f1_score(&pred, &actual, Average::Macro), 0.26666666);
+/// assert_ulps_eq!(f1_score(&pred, &actual, Average::Weighted), 0.26666666);
 /// ```
 pub fn f1_score<T>(pred: &[T], actual: &[T], average: Average) -> f32
 where
@@ -355,15 +327,6 @@
 ///
 /// Supports macro and weighted averages
 /// ```
-<<<<<<< HEAD
-/// use parsnip::{fbeta_score, Average};
-///
-/// let actual = vec![0, 1, 2, 0, 1, 2];
-/// let pred = vec![0, 2, 1, 0, 0, 1];
-///
-/// assert_eq!(fbeta_score(&pred, &actual, 0.5, Average::Macro), 0.23809524);
-/// assert_eq!(fbeta_score(&pred, &actual, 0.5, Average::Weighted), 0.23809527);
-=======
 /// # extern crate parsnip;
 /// #[macro_use] extern crate approx; // for approximate equality check
 /// use parsnip::fbeta_score;
@@ -371,9 +334,8 @@
 /// let actual = vec![0, 1, 2, 0, 1, 2];
 /// let pred = vec![0, 2, 1, 0, 0, 1];
 /// 
-/// assert_ulps_eq!(fbeta_score(&pred, &actual, 0.5, Some("macro".to_string())), 0.23809524);
-/// assert_ulps_eq!(fbeta_score(&pred, &actual, 0.5, Some("weighted".to_string())), 0.23809527);
->>>>>>> f429a1a7
+/// assert_ulps_eq!(fbeta_score(&pred, &actual, 0.5, Average::Macro), 0.23809524);
+/// assert_ulps_eq!(fbeta_score(&pred, &actual, 0.5, Average::Weighted), 0.23809527);
 /// ```
 pub fn fbeta_score<T>(pred: &[T], actual: &[T], beta: f32, average: Average) -> f32
 where
@@ -476,10 +438,6 @@
     fn test_f1_score() {
         let actual = vec![0, 1, 2, 0, 1, 2];
         let pred = vec![0, 2, 1, 0, 0, 1];
-<<<<<<< HEAD
-        assert_eq!(f1_score(&pred, &actual, Average::Macro), 0.26666665);
-=======
-        assert_ulps_eq!(f1_score(&pred, &actual, Some("macro".to_string())), 0.26666666);
->>>>>>> f429a1a7
+        assert_ulps_eq!(f1_score(&pred, &actual, Average::Macro), 0.26666665);
     }
 }