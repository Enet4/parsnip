--- conflicted
+++ resolved
@@ -22,7 +22,6 @@
         p * p
     }
     let len = data.len() as f32;
-<<<<<<< HEAD
     let mut count = BTreeMap::new();
     for value in data.iter() {
         *count.entry(value).or_insert(0) += 1;
@@ -30,17 +29,7 @@
     let counts: Vec<usize> = count.into_iter().map(|(_, c)| c).collect();
     let indiv: Vec<f32> = counts.iter().map(|x| p_squared(*x, len)).collect();
     let sum: f32 = indiv.iter().sum();
-    return 1.0 - sum;
-=======
-    let mut count = HashMap::new();
-    for ref value in data {
-        *count.entry(value.to_u128().unwrap()).or_insert(0) += 1;
-    }
-    let counts: Vec<u128> = count.into_iter().map(|(_, c)| c).collect();
-    let indiv : Vec<f32> = counts.iter().map(|x| p_squared(*x, len)).collect();
-    let sum : f32 = indiv.iter().sum();
-    1.0 - sum
->>>>>>> 9cc50d9b
+    1.0 - sum;
 }
 
 /// The categorical accuracy of a dataset
@@ -93,7 +82,6 @@
     classes.sort();
     classes.dedup();
     for value in classes.clone() {
-<<<<<<< HEAD
         class_weights.insert(
             value,
             actual.iter().filter(|a| *a == value).count() as f32 / actual.len() as f32,
@@ -105,11 +93,6 @@
             class_precision(pred, actual, *c)
                 * class_weights.get(c).unwrap()
         }).sum();
-=======
-        class_weights.insert(value.to_u128().unwrap(), actual.iter().filter(|a| *a == value).count() as f32 / actual.len() as f32);
-    }
-    return classes.iter().map(|c| class_precision(pred, actual, (**c).clone()) * class_weights.get(&c.to_u128().unwrap()).unwrap()).sum();
->>>>>>> 9cc50d9b
 }
 
 
@@ -124,11 +107,7 @@
     classes.sort();
     classes.dedup();
     for value in classes.clone() {
-<<<<<<< HEAD
         class_weights.insert(value, 1.0 / actual.len() as f32);
-=======
-        class_weights.insert(value.to_u128().unwrap(), 1.0 / actual.len() as f32);
->>>>>>> 9cc50d9b
     }
     return classes
         .iter()
@@ -161,17 +140,10 @@
     match average {
         None => macro_precision(pred, actual),
         Some(string) => match string.as_ref() {
-<<<<<<< HEAD
             "macro" => return macro_precision(pred, actual),
             "weighted" => return weighted_precision(pred, actual),
             _ => panic!("invalid averaging type"),
         },
-=======
-            "macro" => macro_precision(pred, actual),
-            "weighted" => weighted_precision(pred, actual),
-            _ => panic!("invalid averaging type")
-        }
->>>>>>> 9cc50d9b
     }
 }
 
@@ -204,7 +176,6 @@
     classes.sort();
     classes.dedup();
     for value in classes.clone() {
-<<<<<<< HEAD
         class_weights.insert(
             value,
             actual.iter().filter(|a| **a == *value).count() as f32 / actual.len() as f32,
@@ -216,11 +187,6 @@
             class_recall(pred, actual, *c)
                 * class_weights.get(*c).unwrap()
         }).sum();
-=======
-        class_weights.insert(value.to_u128().unwrap(), actual.iter().filter(|a| **a == *value).count() as f32 / actual.len() as f32);
-    }
-    return classes.iter().map(|c| class_recall(pred, actual, (*c).clone()) * class_weights.get(&c.to_u128().unwrap()).unwrap()).sum();
->>>>>>> 9cc50d9b
 }
 
 
@@ -233,17 +199,10 @@
     let mut classes: Vec<&T> = pred.into_iter().collect();
     classes.sort();
     classes.dedup();
-<<<<<<< HEAD
     return classes
         .iter()
         .map(|c| class_recall(pred, actual, *c) / classes.len() as f32)
         .sum();
-=======
-    for value in classes.clone() {
-        class_weights.insert(value.to_u128().unwrap(), 1.0 / actual.len() as f32);
-    }
-    return classes.iter().map(|c| class_recall(pred, actual, (*c).clone()) / classes.len() as f32).sum();
->>>>>>> 9cc50d9b
 }
 
 
@@ -272,17 +231,10 @@
     match average {
         None => macro_recall(pred, actual),
         Some(string) => match string.as_ref() {
-<<<<<<< HEAD
             "macro" => return macro_recall(pred, actual),
             "weighted" => return weighted_recall(pred, actual),
             _ => panic!("invalid averaging type"),
         },
-=======
-            "macro" => macro_recall(pred, actual),
-            "weighted" => weighted_recall(pred, actual),
-            _ => panic!("invalid averaging type")
-        }
->>>>>>> 9cc50d9b
     }
 }
 
@@ -305,12 +257,7 @@
 {
     let recall = weighted_recall(pred, actual);
     let precision = weighted_precision(pred, actual);
-<<<<<<< HEAD
-    return 2.0 * (recall * precision) / (recall + precision);
-=======
     2.0 * (recall * precision) / (recall + precision)
-
->>>>>>> 9cc50d9b
 }
 
 
@@ -340,17 +287,10 @@
     match average {
         None => macro_f1(pred, actual),
         Some(string) => match string.as_ref() {
-<<<<<<< HEAD
             "macro" => return macro_f1(pred, actual),
             "weighted" => return weighted_f1(pred, actual),
             _ => panic!("invalid averaging type"),
         },
-=======
-            "macro" => macro_f1(pred, actual),
-            "weighted" => weighted_f1(pred, actual),
-            _ => panic!("invalid averaging type")
-        }
->>>>>>> 9cc50d9b
     }
 }
 
@@ -435,17 +375,10 @@
     match average {
         None => macro_fbeta_score(pred, actual, beta),
         Some(string) => match string.as_ref() {
-<<<<<<< HEAD
             "macro" => return macro_fbeta_score(pred, actual, beta),
             "weighted" => return weighted_fbeta_score(pred, actual, beta),
             _ => panic!("invalid averaging type"),
         },
-=======
-            "macro" => macro_fbeta_score(pred, actual, beta),
-            "weighted" => weighted_fbeta_score(pred, actual, beta),
-            _ => panic!("invalid averaging type")
-        }
->>>>>>> 9cc50d9b
     }
 }
 
